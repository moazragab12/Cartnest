// Products management for the dashboard
document.addEventListener('DOMContentLoaded', function() {
    // Only initialize if we're on the products tab
    if (document.getElementById('products-tab')) {
        initProductsTab();
    }
    
    // Initialize the update product form handlers
    initUpdateProductForm();
    
    // Initialize the add product form handlers
    initAddProductForm();
    
    // Initialize the search functionality
    initProductSearch();
});

// API Base URL - same as used in other API calls
const API_BASE_URL = 'http://localhost:8000/api/v0';

// Store all products globally to use for filtering
let allProducts = [];

// Initialize products tab functionality
function initProductsTab() {
    loadUserProducts();
    setupSortingDropdown();
    setupTabFiltering();
}

// Function to initialize the search functionality
function initProductSearch() {
    const searchInput = document.querySelector('#products-tab .dashboard-header-actions input[type="text"]');
    if (!searchInput) return;
    
    // Reset search input on initialization
    searchInput.value = '';
    
    // Implement immediate search on each keystroke
    searchInput.addEventListener('keyup', function() {
        const searchTerm = this.value.toLowerCase().trim();
        
        // Get all product rows
        const rows = document.querySelectorAll('#products-tab .orders-table tbody tr');
        
        // Direct DOM filtering for immediate response
        rows.forEach(row => {
            const productName = row.querySelector('td:nth-child(1) span').textContent.toLowerCase();
            const productId = row.querySelector('td:nth-child(2)').textContent.toLowerCase();
            const category = row.querySelector('td:nth-child(3)').textContent.toLowerCase();
            const price = row.querySelector('td:nth-child(4)').textContent.toLowerCase();
            
            // Check if any of the fields contain the search term
            const matchesSearch = 
                productName.includes(searchTerm) || 
                productId.includes(searchTerm) || 
                category.includes(searchTerm) || 
                price.includes(searchTerm);
            
            // Show or hide row based on search match
            row.style.display = matchesSearch ? '' : 'none';
        });
        
        // Update the count text
        updateFilteredProductsCount();
    });
}

// Function to update the product count text when filtering
function updateFilteredProductsCount() {
    const visibleRows = document.querySelectorAll('#products-tab .orders-table tbody tr[style=""]');
    const totalRows = allProducts.length;
    
    const paginationText = document.querySelector('#products-tab .card-content > div > div:first-child');
    if (paginationText) {
        paginationText.textContent = `Showing ${visibleRows.length} of ${totalRows} products`;
    }
}

// Function to fetch user products from API
async function loadUserProducts() {
    try {
        // Show loading state
        const productsTableBody = document.querySelector('#products-tab .orders-table tbody');
        if (productsTableBody) {
            productsTableBody.innerHTML = `
                <tr>
                    <td colspan="8" style="text-align: center; padding: 30px;">
                        <div class="loading-spinner"></div>
                        <p>Loading your products...</p>
                    </td>
                </tr>
            `;
        }

        // Fetch products from API
        const response = await fetch(`${API_BASE_URL}/profile/items`, {
            method: 'GET',
            headers: {
                'Content-Type': 'application/json',
                'Authorization': `Bearer ${localStorage.getItem('accessToken')}`
            }
        });

        if (!response.ok) {
            throw new Error(`HTTP error! Status: ${response.status}`);
        }

        const products = await response.json();
        console.log('Fetched products:', products);
        
        // Store all products globally for filtering
        allProducts = products;
        
        // Render products in table
        renderProductsTable(products);
        
        // Update product counts
        updateProductCounts(products);
        
    } catch (error) {
        console.error('Error fetching products:', error);
        
        const productsTableBody = document.querySelector('#products-tab .orders-table tbody');
        if (productsTableBody) {
            productsTableBody.innerHTML = `
                <tr>
                    <td colspan="8" style="text-align: center; padding: 30px;">
                        <div style="color: #EF4444; margin-bottom: 10px;">
                            <i class="fas fa-exclamation-circle" style="font-size: 24px;"></i>
                        </div>
                        <p>Failed to load your products. Please try again later.</p>
                    </td>
                </tr>
            `;
        }
    }
}

// Function to render products in the table
function renderProductsTable(products) {
    const productsTableBody = document.querySelector('#products-tab .orders-table tbody');
    if (!productsTableBody) return;
    
    // Clear loading indicator
    productsTableBody.innerHTML = '';
    
    if (products.length === 0) {
        productsTableBody.innerHTML = `
            <tr>
                <td colspan="7" style="text-align: center; padding: 30px;">
                    <p>You don't have any products yet.</p>
                    <button class="btn btn-primary" onclick="showTab('add-product-tab')" style="margin-top: 10px;">
                        <i class="fas fa-plus"></i> Add Your First Product
                    </button>
                </td>
            </tr>
        `;
        return;
    }
    
    // Render each product as a row
    products.forEach(product => {
        // Get appropriate status class
        let statusClass = 'status-delivered'; // Active by default
        let statusText = 'Active';
        
        if (product.status === 'sold') {
            statusClass = 'status-cancelled';
            statusText = 'Out of Stock';
        } else if (product.status === 'removed') {
            statusClass = 'status-cancelled';
            statusText = 'Removed';
        } else if (product.status === 'draft') {
            statusClass = 'status-pending';
            statusText = 'Draft';
        } else if (product.quantity === 0 && product.status === 'for_sale') {
            statusClass = 'status-cancelled';
            statusText = 'Out of Stock';
        } else if (product.quantity <= 3 && product.status === 'for_sale') {
            statusClass = 'status-processing';
            statusText = 'Low Stock';        }
        
        // Get image for product using the product ID for consistent image selection
        const productImage = getProductImageByCategory(product.category, product.item_id);
        
        // Create row HTML
        const row = document.createElement('tr');
        row.dataset.productId = product.item_id; // Store product ID in the row for later reference
        row.innerHTML = `
            <td style="display: flex; align-items: center; gap: 12px;">
                <img src="${productImage}" alt="${product.name}" style="width: 40px; height: 40px; object-fit: cover; border-radius: 4px;">
                <span>${product.name}</span>
            </td>
            <td>${product.item_id}</td>
            <td>${product.category}</td>
            <td>$${parseFloat(product.price).toFixed(2)}</td>
            <td>${product.quantity}</td>
            <td><span class="order-status ${statusClass}">${statusText}</span></td>
            <td>
                <div style="display: flex; gap: 8px;">
                    <button class="btn" style="padding: 6px; background-color: #F3F4F6; color: var(--black-color);" onclick="editProduct(${product.item_id})">
                        <i class="fas fa-pencil"></i>
                    </button>
                    <button class="btn" style="padding: 6px; background-color: #F3F4F6; color: var(--black-color);" onclick="viewProduct(${product.item_id})">
                        <i class="fas fa-eye"></i>
                    </button>
                    <button class="btn" style="padding: 6px; background-color: #F3F4F6; color: #EF4444;" onclick="confirmDeleteProduct(${product.item_id})">
                        <i class="fas fa-trash"></i>
                    </button>
                </div>
            </td>
        `;
        
        productsTableBody.appendChild(row);
    });
    
    // Update pagination text
    const paginationText = document.querySelector('#products-tab .card-content > div > div:first-child');
    if (paginationText) {
        paginationText.textContent = `Showing ${products.length} of ${products.length} products`;
    }
}

// Helper function to get a product image based on product ID (for consistency with the rest of the app)
function getProductImageByCategory(category, productId) {
    // If product ID is provided, use it to determine the image (for consistency across the application)
    if (productId) {
        // Total number of available product thumbnail images (1 to 27)
        const totalImages = 27;
        
        // Use product ID to get a consistent "random" selection
        // Convert productId to a number and get a value between 1 and totalImages (inclusive)
<<<<<<< HEAD
        const imageNumber = ((Number(productId) || 0) % totalImages) + 1;        // Return the path to the image - use absolute path with /frontend prefix for consistency
=======
        const imageNumber = ((Number(productId) || 0) % totalImages) + 1;
        
        // Return the path to the image - use absolute path with /frontend prefix for consistency
>>>>>>> 0bc3a0ba
        return `/frontend/public/resources/images/products/${imageNumber}-thumbnail.jpg`;
    }
    
    // Fallback to category-based images if no product ID is provided
    // Use absolute paths with /frontend prefix for consistency across the app
    const categoryMap = {
        'electronics': '/frontend/public/resources/images/iphone.png',
        'fashion': '/frontend/public/resources/images/Hoodie.jpg',
        'home & kitchen': '/frontend/public/resources/images/kitchen.jpg',
        'beauty': '/frontend/public/resources/images/beauty.jpg',
        'groceries': '/frontend/public/resources/images/groceries.jpg',
        'fruits': '/frontend/public/resources/images/fruit.jpg'
    };    
    return categoryMap[category.toLowerCase()] || '/frontend/public/resources/images/product-placeholder.png';
}

// Function to update product counts in tabs and stats
function updateProductCounts(products) {
    // Count products by status
    const counts = {
        all: products.length,
        active: 0,
        draft: 0,
        outofstock: 0,
        sold: 0,
        removed: 0
    };
    
    products.forEach(product => {
        if (product.status === 'for_sale' && product.quantity > 0) {
            counts.active++;
        } else if (product.status === 'draft') {
            counts.draft++;
        } else if (product.status === 'for_sale' && product.quantity === 0) {
            counts.outofstock++;
        } else if (product.status === 'sold') {
            counts.sold++;
            // Also count sold items as out of stock for the tab counter
            counts.outofstock++;
        } else if (product.status === 'removed') {
            counts.removed++;
        }
    });
    
    // Update tab counts
    document.querySelector('[data-producttab="all"]').textContent = `All Products (${counts.all})`;
    document.querySelector('[data-producttab="active"]').textContent = `Active (${counts.active})`;
    document.querySelector('[data-producttab="draft"]').textContent = `Drafts (${counts.draft})`;
    document.querySelector('[data-producttab="outofstock"]').textContent = `Out of Stock (${counts.outofstock})`;
    
    // Update stats cards on seller dashboard
    const forSaleCard = document.querySelector('.products-card .stat-value');
    const soldCard = document.querySelector('.sales-card .stat-value');
    const removedCard = document.querySelector('.removed-card .stat-value');
    const draftCard = document.querySelector('.draft-card .stat-value');
    
    if (forSaleCard) forSaleCard.textContent = counts.active;
    if (soldCard) soldCard.textContent = counts.sold;
    if (removedCard) removedCard.textContent = counts.removed;
    if (draftCard) draftCard.textContent = counts.draft;
}

// Setup product tab filtering
function setupTabFiltering() {
    const tabItems = document.querySelectorAll('.tab-item[data-producttab]');
    tabItems.forEach(tab => {
        tab.addEventListener('click', function() {
            // Remove active class from all tabs
            tabItems.forEach(t => t.classList.remove('active'));
            
            // Add active class to clicked tab
            this.classList.add('active');
            
            // Get the filter value
            const filter = this.dataset.producttab;
            
            // Filter products
            filterProducts(filter);
        });
    });
}

// Function to filter products by status
function filterProducts(filter) {
    console.log(`Filtering products by: ${filter}`);
    
    // This would ideally make a new API call with a filter parameter
    // For now, we'll simulate filtering by re-fetching all products and filtering client-side
    loadUserProducts().then(() => {
        if (filter === 'all') return;
        
        const rows = document.querySelectorAll('#products-tab .orders-table tbody tr');
        
        rows.forEach(row => {
            const statusCell = row.querySelector('td:nth-child(6) span');
            if (!statusCell) return;
            
            const status = statusCell.textContent.toLowerCase();
            
            // Match filter with status
            let show = false;
            if (filter === 'active' && status === 'active') show = true;
            if (filter === 'draft' && status === 'draft') show = true;
            if (filter === 'outofstock' && (status === 'out of stock' || status === 'sold')) show = true;
            
            // Hide or show row based on filter
            row.style.display = show ? '' : 'none';
        });
    });
}

// Setup sorting dropdown
function setupSortingDropdown() {
    const sortDropdown = document.querySelector('#products-tab .form-control');
    if (!sortDropdown) return;
    
    sortDropdown.addEventListener('change', function() {
        const sortValue = this.value;
        console.log(`Sorting products by: ${sortValue}`);
        
        // This would ideally make a new API call with a sort parameter
        // For now, we'll just reload the products
        loadUserProducts();
    });
}

// Initialize update product form
function initUpdateProductForm() {
    // Get update form elements
    const updateForm = document.getElementById('update-product-form');
    const updateSaveDraftBtn = document.getElementById('update-save-draft');
    const updatePublishBtn = document.getElementById('update-publish-product');
    const browseBttn = document.getElementById('update-browse-files');
    const fileInput = document.getElementById('update_product_image');
    
    // Add event listener for the browse button
    if (browseBttn && fileInput) {
        browseBttn.addEventListener('click', function() {
            fileInput.click();
        });
        
        // Preview image when selected
        fileInput.addEventListener('change', function() {
            const preview = document.getElementById('update-image-preview');
            if (preview && this.files && this.files[0]) {
                const reader = new FileReader();
                
                reader.onload = function(e) {
                    preview.innerHTML = `<img src="${e.target.result}" alt="Preview" style="max-width: 100%; max-height: 150px; border-radius: 8px;">`;
                    preview.style.display = 'block';
                }
                
                reader.readAsDataURL(this.files[0]);
            }
        });
    }
    
    // Handle save as draft button click
    if (updateSaveDraftBtn) {
        updateSaveDraftBtn.addEventListener('click', function() {
            document.getElementById('update_product_status').value = 'draft';
            submitUpdateProductForm();
        });
    }
    
    // Handle publish product button click
    if (updatePublishBtn) {
        updatePublishBtn.addEventListener('click', function() {
            document.getElementById('update_product_status').value = 'for_sale';
            submitUpdateProductForm();
        });
    }
}

// Initialize add product form 
function initAddProductForm() {
    // Get the form elements
    const addProductForm = document.getElementById('add-product-tab');
    if (!addProductForm) return;
    const productNameInput = addProductForm.querySelector('input[placeholder="Enter product name"]');
    const productDescriptionInput = addProductForm.querySelector('textarea[placeholder="Enter detailed product description"]');
    const productPriceInput = addProductForm.querySelector('input[placeholder="0.00"]');
    const productQuantityInput = addProductForm.querySelector('input[placeholder="0"]');
    const productCategorySelect = addProductForm.querySelector('input[placeholder="Enter product category"]');
    const browseFilesBtn = document.getElementById('browse-files');
    const productImageInput = document.getElementById('product_image');
    
    // Add event listener for the browse button if it exists
    if (browseFilesBtn && productImageInput) {
        browseFilesBtn.addEventListener('click', function() {
            productImageInput.click();
        });
        
        // Preview image when selected
        productImageInput.addEventListener('change', function() {
            const preview = document.getElementById('image-preview');
            if (preview && this.files && this.files[0]) {
                const reader = new FileReader();
                
                reader.onload = function(e) {
                    preview.innerHTML = `<img src="${e.target.result}" alt="Preview" style="max-width: 100%; max-height: 150px; border-radius: 8px;">`;
                    preview.style.display = 'block';
                }
                
                reader.readAsDataURL(this.files[0]);
            }
        });
    }
    
    // Get the submit buttons
    const saveDraftBtn = document.getElementById('save-draft');
    const publishProductBtn = document.getElementById('publish-product');
    
    // Add hidden input for status if not present
    let productStatusInput = document.getElementById('product_status');
    if (!productStatusInput) {
        productStatusInput = document.createElement('input');
        productStatusInput.type = 'hidden';
        productStatusInput.id = 'product_status';
        productStatusInput.name = 'status';
        addProductForm.appendChild(productStatusInput);
    }
    
    // Handle save as draft button click
    if (saveDraftBtn) {
        saveDraftBtn.addEventListener('click', function(event) {
            event.preventDefault();
            productStatusInput.value = 'draft';
            console.log('Save as Draft clicked, status set to:', productStatusInput.value);
            submitAddProductForm();
        });
    }
    
    // Handle publish product button click
    if (publishProductBtn) {
        publishProductBtn.addEventListener('click', function(event) {
            event.preventDefault();
            productStatusInput.value = 'for_sale';
            console.log('Publish Product clicked, status set to:', productStatusInput.value);
            submitAddProductForm();
        });
    }
    
    // Function to submit the add product form
    async function submitAddProductForm() {
        try {
            // Get all form inputs
            const formInputs = {
                name: productNameInput ? productNameInput.value : '',
                description: productDescriptionInput ? productDescriptionInput.value : '',
                price: productPriceInput ? parseFloat(productPriceInput.value) : 0,
                quantity: productQuantityInput ? parseInt(productQuantityInput.value) : 0,
                category: productCategorySelect ? productCategorySelect.value : '',
                status: productStatusInput.value
            };
            
            console.log('Form being submitted with status:', formInputs.status);
            
            // Validate all fields are filled
            const emptyFields = [];
            if (!formInputs.name) emptyFields.push('Product Name');
            if (!formInputs.description) emptyFields.push('Product Description');
            if (!formInputs.price || isNaN(formInputs.price) || formInputs.price <= 0) emptyFields.push('Price');
            if (!formInputs.quantity || isNaN(formInputs.quantity) || formInputs.quantity < 0) emptyFields.push('Quantity');
            if (!formInputs.category) emptyFields.push('Category');
            
            // If any field is empty, show error and return
            if (emptyFields.length > 0) {
                const errorToast = document.createElement('div');
                errorToast.className = 'toast toast-error';
                errorToast.innerHTML = `
                    <i class="fas fa-exclamation-circle"></i>
                    <span>Please fill out the following fields: ${emptyFields.join(', ')}</span>
                `;
                document.body.appendChild(errorToast);
                
                // Remove toast after 3 seconds
                setTimeout(() => {
                    errorToast.remove();
                }, 3000);
                
                return;
            }
            
            // Show loading state
            const loadingToast = document.createElement('div');
            loadingToast.className = 'toast toast-info';
            loadingToast.innerHTML = `
                <div class="loading-spinner-small"></div>
                <span>Adding product...</span>
            `;
            document.body.appendChild(loadingToast);
            
            console.log('Adding new product:', formInputs);
            
            // Send request to API
            const response = await fetch(`${API_BASE_URL}/profile/items`, {
                method: 'POST',
                headers: {
                    'Content-Type': 'application/json',
                    'Authorization': `Bearer ${localStorage.getItem('accessToken')}`
                },
                body: JSON.stringify(formInputs)
            });

            // Remove loading toast
            if (loadingToast.parentNode) {
                loadingToast.parentNode.removeChild(loadingToast);
            }
            
            if (!response.ok) {
                const errorData = await response.json();
                throw new Error(errorData.detail || `Error adding product: ${response.statusText}`);
            }

            const result = await response.json();
            
            // Show success message
            const successToast = document.createElement('div');
            successToast.className = 'toast toast-success';
            successToast.innerHTML = `
                <i class="fas fa-check-circle"></i>
                <span>Product ${formInputs.status === 'draft' ? 'saved as draft' : 'published'} successfully</span>
            `;
            document.body.appendChild(successToast);
            
            // Remove toast after 3 seconds
            setTimeout(() => {
                successToast.remove();
            }, 3000);
              // Reset form
            if (productNameInput) productNameInput.value = '';
            if (productDescriptionInput) productDescriptionInput.value = '';
            if (productPriceInput) productPriceInput.value = '';
            if (productQuantityInput) productQuantityInput.value = '';
            if (productCategorySelect) productCategorySelect.value = '';
            if (productImageInput) productImageInput.value = '';
            
            // Clear preview
            const preview = document.getElementById('image-preview');
            if (preview) {
                preview.innerHTML = '';
                preview.style.display = 'none';
            }
            
            // If we're on the products tab, refresh the product list
            if (document.querySelector('#products-tab.active')) {
                loadUserProducts();
            } else {
                // Otherwise, switch to the products tab to show the new product
                showTab('products-tab');
                setTimeout(() => {
                    loadUserProducts();
                }, 500);
            }
            
        } catch (error) {
            console.error('Error adding product:', error);
            
            // Show error toast
            const errorToast = document.createElement('div');
            errorToast.className = 'toast toast-error';
            errorToast.innerHTML = `
                <i class="fas fa-exclamation-circle"></i>
                <span>${error.message}</span>
            `;
            document.body.appendChild(errorToast);
            
            // Remove toast after 3 seconds
            setTimeout(() => {
                errorToast.remove();
            }, 3000);
        }
    }
}

// Function to switch between tabs
function showTab(tabId) {
    // Hide all tabs
    const tabs = document.querySelectorAll('.content-section');
    tabs.forEach(tab => tab.classList.remove('active'));
    
    // Show the selected tab
    const selectedTab = document.getElementById(tabId);
    if (selectedTab) {
        selectedTab.classList.add('active');
    }
    
    // Update sidebar active state
    const navItems = document.querySelectorAll('.nav-item');
    navItems.forEach(item => {
        if (item.dataset.target === tabId) {
            item.classList.add('active');
        } else {
            item.classList.remove('active');
        }
    });
}

// Make showTab function global for HTML onclick access
window.showTab = showTab;

// Open the update product modal
function openUpdateProductModal() {
    const modal = document.getElementById('update-product-modal');
    if (modal) {
        modal.style.display = 'flex';
        // Add fade-in animation
        setTimeout(() => {
            modal.classList.add('show');
        }, 10);
        // Prevent body scrolling
        document.body.style.overflow = 'hidden';
    }
}

// Close the update product modal
function closeUpdateProductModal() {
    const modal = document.getElementById('update-product-modal');
    if (modal) {
        modal.classList.remove('show');
        // Wait for animation to complete before hiding
        setTimeout(() => {
            modal.style.display = 'none';
            // Restore body scrolling
            document.body.style.overflow = '';
        }, 300);
    }
}

// Reset product changes in the update form
function resetProductChanges() {
    if (window.originalProductData) {
        populateUpdateProductForm(window.originalProductData);
    }
}

// Function to populate update product form with product data
function populateUpdateProductForm(product) {
    document.getElementById('update_product_id').value = product.item_id;
    document.getElementById('update_product_name').value = product.name;
    document.getElementById('update_product_description').value = product.description;
    document.getElementById('update_product_price').value = product.price;
    document.getElementById('update_product_quantity').value = product.quantity;
      // Set category
    const categoryField = document.getElementById('update_product_category');
    if (categoryField) {
        // Set the category value directly
        categoryField.value = product.category;
    }
    
    // Set status
    const statusField = document.getElementById('update_product_status');
    if (statusField) {
        // Find and select the correct option
        const options = statusField.options;
        for (let i = 0; i < options.length; i++) {
            if (options[i].value === product.status) {
                statusField.selectedIndex = i;
                break;
            }
        }
    }
<<<<<<< HEAD
      // Set product image if available
    const productImg = document.getElementById('update-product-img');
=======
    
    // Set product image if available    const productImg = document.getElementById('update-product-img');
>>>>>>> 0bc3a0ba
    if (productImg) {
        productImg.src = getProductImageByCategory(product.category, product.item_id);
        productImg.alt = product.name;
    }
    
    // Store original values to track changes
    window.originalProductData = { ...product };
    
    // Add change detection to form inputs
    const formInputs = document.querySelectorAll('#update-product-form input, #update-product-form textarea, #update-product-form select');
    formInputs.forEach(input => {
        // Skip the hidden input for ID
        if (input.id === 'update_product_id') return;
        
        // Remove any existing change indicators
        const existingIndicator = input.parentElement.querySelector('.change-indicator');
        if (existingIndicator) {
            existingIndicator.remove();
        }
        
        // Reset modified class
        input.classList.remove('input-modified');
        
        // Add change event listener
        input.addEventListener('input', function() {
            const originalKey = input.name;
            const originalValue = window.originalProductData[originalKey];
            const currentValue = this.value;
            
            // Compare with original value
            if (String(currentValue) !== String(originalValue)) {
                // Add modified class
                this.classList.add('input-modified');
                
                // Add change indicator if not exists
                if (!this.parentElement.querySelector('.change-indicator')) {
                    const indicator = document.createElement('div');
                    indicator.className = 'change-indicator';
                    indicator.innerHTML = '<i class="fas fa-pencil-alt"></i>';
                    indicator.title = `Original value: ${originalValue}`;
                    this.parentElement.appendChild(indicator);
                }
            } else {
                // Remove modified class
                this.classList.remove('input-modified');
                
                // Remove change indicator if exists
                const indicator = this.parentElement.querySelector('.change-indicator');
                if (indicator) {
                    indicator.remove();
                }
            }
        });
    });
}

// Function to submit the update product form
async function submitUpdateProductForm() {
    try {
        // Get form data
        const formData = new FormData(document.getElementById('update-product-form'));
        
        // Get modified fields only
        const modifiedData = {};
        
        // Always include product ID
        modifiedData.item_id = formData.get('item_id');
        
        // Only include fields that have been modified
        const formInputs = document.querySelectorAll('#update-product-form .input-modified');
        
        if (formInputs.length === 0) {
            // If no fields were changed, show a message and return
            const infoToast = document.createElement('div');
            infoToast.className = 'toast toast-info';
            infoToast.innerHTML = `
                <i class="fas fa-info-circle"></i>
                <span>No changes detected. Please modify at least one field to update.</span>
            `;
            document.body.appendChild(infoToast);
            
            // Remove toast after 3 seconds
            setTimeout(() => {
                infoToast.remove();
            }, 3000);
            
            return;
        }
        
        // Add each modified field to the data
        formInputs.forEach(input => {
            const key = input.name;
            let value = formData.get(key);
            
            // Convert numeric values
            if (key === 'price') {
                value = parseFloat(value);
            } else if (key === 'quantity') {
                value = parseInt(value);
            }
            
            // Add to modified data
            modifiedData[key] = value;
        });
        
        // Always include status
        modifiedData.status = formData.get('status');
        
        // Include category if it's not already in modifiedData
        if (!modifiedData.hasOwnProperty('category')) {
            modifiedData.category = formData.get('category');
        }
        
        console.log('Updating product with modified data:', modifiedData);
        
        // Get product ID
        const productId = modifiedData.item_id;
        
        // Send update request to API
        const response = await fetch(`${API_BASE_URL}/profile/items/${productId}`, {
            method: 'PUT',
            headers: {
                'Content-Type': 'application/json',
                'Authorization': `Bearer ${localStorage.getItem('accessToken')}`
            },
            body: JSON.stringify(modifiedData)
        });

        if (!response.ok) {
            const errorData = await response.json();
            throw new Error(errorData.detail || `Error updating product: ${response.statusText}`);
        }

        // Show success message
        const successToast = document.createElement('div');
        successToast.className = 'toast toast-success';
        successToast.innerHTML = `
            <i class="fas fa-check-circle"></i>
            <span>Product updated successfully</span>
        `;
        document.body.appendChild(successToast);
        
        // Remove toast after 3 seconds
        setTimeout(() => {
            successToast.remove();
        }, 3000);
        
        // Close the update modal
        closeUpdateProductModal();
        
        // Reload products list to reflect changes
        loadUserProducts();
        
    } catch (error) {
        console.error('Error updating product:', error);
        
        // Show error toast
        const errorToast = document.createElement('div');
        errorToast.className = 'toast toast-error';
        errorToast.innerHTML = `
            <i class="fas fa-exclamation-circle"></i>
            <span>${error.message}</span>
        `;
        document.body.appendChild(errorToast);
        
        // Remove toast after 3 seconds
        setTimeout(() => {
            errorToast.remove();
        }, 3000);
    }
}

// Edit product function - now opens the modal
function editProduct(productId) {
    console.log(`Edit product: ${productId}`);
    // Fetch product details and populate the form in the modal
    fetchProductDetails(productId)
        .then(() => {
            // Open the modal after data is loaded
            openUpdateProductModal();
        });
}

// Function to view product details
function viewProduct(productId) {
    console.log(`View product details: ${productId}`);
    // Navigate to the product detail page with the product ID
    window.location.href = `//127.0.0.1:5500/frontend/src/pages/product/product.html?id=${productId}`;
}

// Function to confirm product deletion
function confirmDeleteProduct(productId) {
    console.log(`Confirm delete product: ${productId}`);
    // This would show a confirmation modal before deleting
    if (confirm("Are you sure you want to delete this product? This action cannot be undone.")) {
        deleteProduct(productId);
    }
}

// Function to delete a product
async function deleteProduct(productId) {
    try {
        // Send delete request to API
        const response = await fetch(`${API_BASE_URL}/profile/items/${productId}`, {
            method: 'DELETE',
            headers: {
                'Content-Type': 'application/json',
                'Authorization': `Bearer ${localStorage.getItem('accessToken')}`
            }
        });

        if (!response.ok) {
            throw new Error(`HTTP error! Status: ${response.status}`);
        }

        // Show success message
        const successToast = document.createElement('div');
        successToast.className = 'toast toast-success';
        successToast.innerHTML = `
            <i class="fas fa-check-circle"></i>
            <span>Product deleted successfully</span>
        `;
        document.body.appendChild(successToast);
        
        // Remove toast after 3 seconds
        setTimeout(() => {
            successToast.remove();
        }, 3000);
        
        // Reload products list to reflect the deletion
        loadUserProducts();
        
    } catch (error) {
        console.error('Error deleting product:', error);
        
        // Show error toast
        const errorToast = document.createElement('div');
        errorToast.className = 'toast toast-error';
        errorToast.innerHTML = `
            <i class="fas fa-exclamation-circle"></i>
            <span>Failed to delete product. Please try again later.</span>
        `;
        document.body.appendChild(errorToast);
        
        // Remove toast after 3 seconds
        setTimeout(() => {
            errorToast.remove();
        }, 3000);
    }
}

// Function to fetch product details when editing
async function fetchProductDetails(productId) {
    try {
        // Show loading state
        const updateForm = document.getElementById('update-product-form');
        if (updateForm) {
            updateForm.style.opacity = '0.5';
            updateForm.style.pointerEvents = 'none';
        }
        
        // Add loading indicator
        const loadingIndicator = document.createElement('div');
        loadingIndicator.className = 'loading-spinner';
        loadingIndicator.style.position = 'absolute';
        loadingIndicator.style.top = '50%';
        loadingIndicator.style.left = '50%';
        loadingIndicator.style.transform = 'translate(-50%, -50%)';
        
        const modalBody = document.querySelector('#update-product-modal .modal-body');
        if (modalBody) {
            modalBody.style.position = 'relative';
            modalBody.appendChild(loadingIndicator);
        }
        
        // Fetch product details from API
        const response = await fetch(`${API_BASE_URL}/profile/items/${productId}`, {
            method: 'GET',
            headers: {
                'Content-Type': 'application/json',
                'Authorization': `Bearer ${localStorage.getItem('accessToken')}`
            }
        });

        if (!response.ok) {
            throw new Error(`HTTP error! Status: ${response.status}`);
        }

        const product = await response.json();
        console.log('Fetched product details:', product);
        
        // Remove loading indicator
        if (loadingIndicator && loadingIndicator.parentNode) {
            loadingIndicator.parentNode.removeChild(loadingIndicator);
        }
        
        // Restore form interaction
        if (updateForm) {
            updateForm.style.opacity = '1';
            updateForm.style.pointerEvents = 'auto';
        }
        
        // Populate form with product data
        populateUpdateProductForm(product);
        
    } catch (error) {
        console.error('Error fetching product details:', error);
        
        // Show error toast
        const errorToast = document.createElement('div');
        errorToast.className = 'toast toast-error';
        errorToast.innerHTML = `
            <i class="fas fa-exclamation-circle"></i>
            <span>Failed to load product details. Please try again.</span>
        `;
        document.body.appendChild(errorToast);
        
        // Remove toast after 3 seconds
        setTimeout(() => {
            errorToast.remove();
        }, 3000);
    }
}

// Make these functions global for HTML onclick access
window.editProduct = editProduct;
window.viewProduct = viewProduct;
window.confirmDeleteProduct = confirmDeleteProduct;
window.closeUpdateProductModal = closeUpdateProductModal;
window.resetProductChanges = resetProductChanges;<|MERGE_RESOLUTION|>--- conflicted
+++ resolved
@@ -179,7 +179,8 @@
             statusText = 'Out of Stock';
         } else if (product.quantity <= 3 && product.status === 'for_sale') {
             statusClass = 'status-processing';
-            statusText = 'Low Stock';        }
+            statusText = 'Low Stock';
+        }
         
         // Get image for product using the product ID for consistent image selection
         const productImage = getProductImageByCategory(product.category, product.item_id);
@@ -231,13 +232,7 @@
         
         // Use product ID to get a consistent "random" selection
         // Convert productId to a number and get a value between 1 and totalImages (inclusive)
-<<<<<<< HEAD
         const imageNumber = ((Number(productId) || 0) % totalImages) + 1;        // Return the path to the image - use absolute path with /frontend prefix for consistency
-=======
-        const imageNumber = ((Number(productId) || 0) % totalImages) + 1;
-        
-        // Return the path to the image - use absolute path with /frontend prefix for consistency
->>>>>>> 0bc3a0ba
         return `/frontend/public/resources/images/products/${imageNumber}-thumbnail.jpg`;
     }
     
@@ -701,13 +696,8 @@
             }
         }
     }
-<<<<<<< HEAD
       // Set product image if available
     const productImg = document.getElementById('update-product-img');
-=======
-    
-    // Set product image if available    const productImg = document.getElementById('update-product-img');
->>>>>>> 0bc3a0ba
     if (productImg) {
         productImg.src = getProductImageByCategory(product.category, product.item_id);
         productImg.alt = product.name;
