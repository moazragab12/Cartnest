--- conflicted
+++ resolved
@@ -194,7 +194,6 @@
             <i class="fas fa-map-marker-alt"></i>
             <span class="nav-text">Addresses</span>
           </div>
-<<<<<<< HEAD
           <div class="nav-item" data-target="payment-tab">
             <i class="fas fa-credit-card"></i>
             <span class="nav-text">Payment Methods</span>
@@ -202,7 +201,62 @@
           <div class="nav-item" data-target="security-tab">
             <i class="fas fa-shield-alt"></i>
             <span class="nav-text">Security</span>
-=======
+          </div>
+        </div>
+      </div>
+
+      <!-- Dashboard Content -->
+      <div class="dashboard-content">
+        <!-- Dashboard Tab -->
+        <div class="content-section active" id="dashboard-tab">
+          <div class="dashboard-header">
+            <h2 class="dashboard-title">Dashboard</h2>
+            <div class="dashboard-header-actions">
+              <button class="btn btn-outline">
+                <i class="fas fa-download"></i> Download Report
+              </button>
+            </div>
+          </div>
+
+          <!-- Stats Cards -->
+          <div class="stats-grid">
+            <div class="stat-card">
+              <div class="stat-icon blue">
+                <i class="fas fa-shopping-bag"></i>
+              </div>
+              <div class="stat-details">
+                <div class="stat-value">16</div>
+                <div class="stat-label">Total Orders</div>
+              </div>
+            </div>
+            <div class="stat-card">
+              <div class="stat-icon green">
+                <i class="fas fa-truck"></i>
+              </div>
+              <div class="stat-details">
+                <div class="stat-value">12</div>
+                <div class="stat-label">Delivered</div>
+              </div>
+            </div>
+            <div class="stat-card">
+              <div class="stat-icon purple">
+                <i class="fas fa-wallet"></i>
+              </div>
+              <div class="stat-details">
+                <div class="stat-value">$1,248</div>
+                <div class="stat-label">Total Spent</div>
+              </div>
+            </div>
+          </div>
+
+        <!-- Recent Orders -->
+        <div class="dashboard-card">
+          <div class="card-header">
+            <h3 class="card-title">
+              <i class="fas fa-shopping-cart"></i> Recent Orders
+            </h3>
+            <a href="#" class="btn btn-outline" onclick="showTab('orders-tab')">View All</a>
+          </div>
           <div class="card-content">
             <table class="orders-table">
               <thead>
@@ -217,191 +271,8 @@
                 
               </tbody>
             </table>
->>>>>>> 2adf085f
           </div>
         </div>
-      </div>
-
-      <!-- Dashboard Content -->
-      <div class="dashboard-content">
-        <!-- Dashboard Tab -->
-        <div class="content-section active" id="dashboard-tab">
-          <div class="dashboard-header">
-            <h2 class="dashboard-title">Dashboard</h2>
-            <div class="dashboard-header-actions">
-              <button class="btn btn-outline">
-                <i class="fas fa-download"></i> Download Report
-              </button>
-            </div>
-          </div>
-
-          <!-- Stats Cards -->
-          <div class="stats-grid">
-            <div class="stat-card">
-              <div class="stat-icon blue">
-                <i class="fas fa-shopping-bag"></i>
-              </div>
-              <div class="stat-details">
-                <div class="stat-value">16</div>
-                <div class="stat-label">Total Orders</div>
-              </div>
-            </div>
-            <div class="stat-card">
-              <div class="stat-icon green">
-                <i class="fas fa-truck"></i>
-              </div>
-              <div class="stat-details">
-                <div class="stat-value">12</div>
-                <div class="stat-label">Delivered</div>
-              </div>
-            </div>
-            <div class="stat-card">
-              <div class="stat-icon purple">
-                <i class="fas fa-wallet"></i>
-              </div>
-              <div class="stat-details">
-                <div class="stat-value">$1,248</div>
-                <div class="stat-label">Total Spent</div>
-              </div>
-            </div>
-          </div>
-
-          <!-- Recent Orders -->
-          <div class="dashboard-card">
-            <div class="card-header">
-              <h3 class="card-title">
-                <i class="fas fa-shopping-cart"></i> Recent Orders
-              </h3>
-              <a
-                href="#"
-                class="btn btn-outline"
-                onclick="showTab('orders-tab')"
-                >View All</a
-              >
-            </div>
-            <div class="card-content">
-              <table class="orders-table">
-                <thead>
-                  <tr>
-                    <th>Order ID</th>
-                    <th>Date</th>
-                    <th>Items</th>
-                    <th>Total</th>
-                    <th>Status</th>
-                    <th>Action</th>
-                  </tr>
-                </thead>
-                <tbody>
-                  <tr>
-                    <td class="order-id">#ORD-7352</td>
-                    <td>May 1, 2025</td>
-                    <td>iPhone 15 Pro Max</td>
-                    <td>$999.00</td>
-                    <td>
-                      <span class="order-status status-delivered"
-                        >Delivered</span
-                      >
-                    </td>
-                    <td><a href="#" class="order-action">View</a></td>
-                  </tr>
-                  <tr>
-                    <td class="order-id">#ORD-7320</td>
-                    <td>Apr 28, 2025</td>
-                    <td>Smart Watch, Hoodie</td>
-                    <td>$229.99</td>
-                    <td>
-                      <span class="order-status status-processing"
-                        >Processing</span
-                      >
-                    </td>
-                    <td><a href="#" class="order-action">Track</a></td>
-                  </tr>
-                  <tr>
-                    <td class="order-id">#ORD-7291</td>
-                    <td>Apr 20, 2025</td>
-                    <td>Leather Bag</td>
-                    <td>$129.50</td>
-                    <td>
-                      <span class="order-status status-cancelled"
-                        >Cancelled</span
-                      >
-                    </td>
-                    <td><a href="#" class="order-action">View</a></td>
-                  </tr>
-                </tbody>
-              </table>
-            </div>
-          </div>
-<<<<<<< HEAD
-=======
-        </div>
-
-        <div class="dashboard-card">
-          <div class="card-content">
-            <table class="orders-table">
-              <thead>
-                <tr>
-                  <th>Order ID</th>
-                  <th>Date</th>
-                  <th>Items</th>
-                  <th>Total</th>
-                  <th>Status</th>
-                  <th>Action</th>
-                </tr>
-              </thead>
-              <tbody>
-                <tr>
-                  <td class="order-id">#ORD-7352</td>
-                  <td>May 1, 2025</td>
-                  <td>iPhone 15 Pro Max</td>
-                  <td>$999.00</td>
-                  <td><span class="order-status status-delivered">Delivered</span></td>
-                  <td><a href="#" class="order-action">View</a></td>
-                </tr>
-                <tr>
-                  <td class="order-id">#ORD-7320</td>
-                  <td>Apr 28, 2025</td>
-                  <td>Smart Watch, Hoodie</td>
-                  <td>$229.99</td>
-                  <td><span class="order-status status-processing">Processing</span></td>
-                  <td><a href="#" class="order-action">Track</a></td>
-                </tr>
-                <tr>
-                  <td class="order-id">#ORD-7291</td>
-                  <td>Apr 20, 2025</td>
-                  <td>Leather Bag</td>
-                  <td>$129.50</td>
-                  <td><span class="order-status status-cancelled">Cancelled</span></td>
-                  <td><a href="#" class="order-action">View</a></td>
-                </tr>
-                <tr>
-                  <td class="order-id">#ORD-7265</td>
-                  <td>Apr 15, 2025</td>
-                  <td>4 items</td>
-                  <td>$87.25</td>
-                  <td><span class="order-status status-delivered">Delivered</span></td>
-                  <td><a href="#" class="order-action">View</a></td>
-                </tr>
-                <tr>
-                  <td class="order-id">#ORD-7213</td>
-                  <td>Apr 5, 2025</td>
-                  <td>Samsung Galaxy S24</td>
-                  <td>$799.99</td>
-                  <td><span class="order-status status-delivered">Delivered</span></td>
-                  <td><a href="#" class="order-action">View</a></td>
-                </tr>
-              </tbody>
-            </table>
-          </div>
-        </div>
-      </div>
-
-      <!-- Wishlist Tab -->
-      <!-- <div class="content-section" id="wishlist-tab">
-        <div class="dashboard-header">
-          <h2 class="dashboard-title">My Wishlist</h2>
-        </div>
->>>>>>> 2adf085f
 
           <!-- Recent Activity -->
           <div class="dashboard-card">
@@ -613,99 +484,80 @@
           </div>
         </div>
 
-        <!-- Wishlist Tab -->
-        <div class="content-section" id="wishlist-tab">
-          <div class="dashboard-header">
-            <h2 class="dashboard-title">My Wishlist</h2>
-          </div>
-
-          <div class="wishlist-grid">
-            <div class="wishlist-item">
-              <div class="wishlist-image">
-                <img
-                  src="../../public/resources/images/iphone.png"
-                  alt="iPhone"
-                />
-              </div>
-              <div class="wishlist-details">
-                <h4 class="wishlist-title">iPhone 15 Pro 256GB</h4>
-                <div class="wishlist-price">$1,099.00</div>
-                <div class="wishlist-actions">
-                  <div class="wishlist-btn add-to-cart">Add to Cart</div>
-                  <div class="wishlist-btn remove-wishlist">Remove</div>
-                </div>
-              </div>
-            </div>
-            <div class="wishlist-item">
-              <div class="wishlist-image">
-                <img
-                  src="../../public/resources/images/watch.png"
-                  alt="Smart Watch"
-                />
-              </div>
-              <div class="wishlist-details">
-                <h4 class="wishlist-title">Smart Watch Series 9</h4>
-                <div class="wishlist-price">$399.00</div>
-                <div class="wishlist-actions">
-                  <div class="wishlist-btn add-to-cart">Add to Cart</div>
-                  <div class="wishlist-btn remove-wishlist">Remove</div>
-                </div>
-              </div>
-            </div>
-            <div class="wishlist-item">
-              <div class="wishlist-image">
-                <img
-                  src="../../public/resources/images/Hoodie.jpg"
-                  alt="Classic Hoodie"
-                />
-              </div>
-              <div class="wishlist-details">
-                <h4 class="wishlist-title">Classic Cotton Hoodie</h4>
-                <div class="wishlist-price">$59.99</div>
-                <div class="wishlist-actions">
-                  <div class="wishlist-btn add-to-cart">Add to Cart</div>
-                  <div class="wishlist-btn remove-wishlist">Remove</div>
-                </div>
-              </div>
-            </div>
-            <div class="wishlist-item">
-              <div class="wishlist-image">
-                <img
-                  src="../../public/resources/images/bag1.jpg"
-                  alt="Leather Bag"
-                />
-              </div>
-              <div class="wishlist-details">
-                <h4 class="wishlist-title">Premium Leather Bag</h4>
-                <div class="wishlist-price">$129.50</div>
-                <div class="wishlist-actions">
-                  <div class="wishlist-btn add-to-cart">Add to Cart</div>
-                  <div class="wishlist-btn remove-wishlist">Remove</div>
-                </div>
-              </div>
-            </div>
-            <div class="wishlist-item">
-              <div class="wishlist-image">
-                <img
-                  src="../../public/resources/images/tshirt.jpg"
-                  alt="Cotton T-Shirt"
-                />
-              </div>
-              <div class="wishlist-details">
-                <h4 class="wishlist-title">Organic Cotton T-Shirt</h4>
-                <div class="wishlist-price">$24.99</div>
-                <div class="wishlist-actions">
-                  <div class="wishlist-btn add-to-cart">Add to Cart</div>
-                  <div class="wishlist-btn remove-wishlist">Remove</div>
-                </div>
-              </div>
-            </div>
-          </div>
+      <!-- Wishlist Tab -->
+      <!-- <div class="content-section" id="wishlist-tab">
+        <div class="dashboard-header">
+          <h2 class="dashboard-title">My Wishlist</h2>
         </div>
-<<<<<<< HEAD
-=======
+
+        <div class="wishlist-grid">
+          <div class="wishlist-item">
+            <div class="wishlist-image">
+              <img src="../../public/resources/images/iphone.png" alt="iPhone">
+            </div>
+            <div class="wishlist-details">
+              <h4 class="wishlist-title">iPhone 15 Pro 256GB</h4>
+              <div class="wishlist-price">$1,099.00</div>
+              <div class="wishlist-actions">
+                <div class="wishlist-btn add-to-cart">Add to Cart</div>
+                <div class="wishlist-btn remove-wishlist">Remove</div>
+              </div>
+            </div>
+          </div>
+          <div class="wishlist-item">
+            <div class="wishlist-image">
+              <img src="../../public/resources/images/watch.png" alt="Smart Watch">
+            </div>
+            <div class="wishlist-details">
+              <h4 class="wishlist-title">Smart Watch Series 9</h4>
+              <div class="wishlist-price">$399.00</div>
+              <div class="wishlist-actions">
+                <div class="wishlist-btn add-to-cart">Add to Cart</div>
+                <div class="wishlist-btn remove-wishlist">Remove</div>
+              </div>
+            </div>
+          </div>
+          <div class="wishlist-item">
+            <div class="wishlist-image">
+              <img src="../../public/resources/images/Hoodie.jpg" alt="Classic Hoodie">
+            </div>
+            <div class="wishlist-details">
+              <h4 class="wishlist-title">Classic Cotton Hoodie</h4>
+              <div class="wishlist-price">$59.99</div>
+              <div class="wishlist-actions">
+                <div class="wishlist-btn add-to-cart">Add to Cart</div>
+                <div class="wishlist-btn remove-wishlist">Remove</div>
+              </div>
+            </div>
+          </div>
+          <div class="wishlist-item">
+            <div class="wishlist-image">
+              <img src="../../public/resources/images/bag1.jpg" alt="Leather Bag">
+            </div>
+            <div class="wishlist-details">
+              <h4 class="wishlist-title">Premium Leather Bag</h4>
+              <div class="wishlist-price">$129.50</div>
+              <div class="wishlist-actions">
+                <div class="wishlist-btn add-to-cart">Add to Cart</div>
+                <div class="wishlist-btn remove-wishlist">Remove</div>
+              </div>
+            </div>
+          </div>
+          <div class="wishlist-item">
+            <div class="wishlist-image">
+              <img src="../../public/resources/images/tshirt.jpg" alt="Cotton T-Shirt">
+            </div>
+            <div class="wishlist-details">
+              <h4 class="wishlist-title">Organic Cotton T-Shirt</h4>
+              <div class="wishlist-price">$24.99</div>
+              <div class="wishlist-actions">
+                <div class="wishlist-btn add-to-cart">Add to Cart</div>
+                <div class="wishlist-btn remove-wishlist">Remove</div>
+              </div>
+            </div>
+          </div>
+        </div>
       </div> -->
->>>>>>> 2adf085f
 
         <!-- Seller Dashboard Tab -->
         <div class="content-section" id="seller-dashboard-tab">
@@ -2397,15 +2249,8 @@
       </div>
     </div>
 
-<<<<<<< HEAD
-    <script src="../../js/dashboard/script.js"></script>
-    <script src="../../js/dashboard/index.js"></script>
-    <script src="../../js/dashboard/orders.js"></script>
-  </body>
-=======
   <script src="../../js/dashboard/orders.js"></script>
   <script type="module" src="../../js/dashboard/script.js"></script>
   <script src="../../js/dashboard/index.js"></script>
 </body>
->>>>>>> 2adf085f
 </html>